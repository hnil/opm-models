// -*- mode: C++; tab-width: 4; indent-tabs-mode: nil; c-basic-offset: 4 -*-
// vi: set et ts=4 sw=4 sts=4:
/*
  This file is part of the Open Porous Media project (OPM).

  OPM is free software: you can redistribute it and/or modify
  it under the terms of the GNU General Public License as published by
  the Free Software Foundation, either version 2 of the License, or
  (at your option) any later version.

  OPM is distributed in the hope that it will be useful,
  but WITHOUT ANY WARRANTY; without even the implied warranty of
  MERCHANTABILITY or FITNESS FOR A PARTICULAR PURPOSE.  See the
  GNU General Public License for more details.

  You should have received a copy of the GNU General Public License
  along with OPM.  If not, see <http://www.gnu.org/licenses/>.

  Consult the COPYING file in the top-level source directory of this
  module for the precise wording of the license and the list of
  copyright holders.
*/
/*!
 * \file
 *
 * \copydoc Ewoms::FvBaseLocalResidual
 */
#ifndef EWOMS_FV_BASE_LOCAL_RESIDUAL_HH
#define EWOMS_FV_BASE_LOCAL_RESIDUAL_HH

#include "fvbaseproperties.hh"

#include <ewoms/common/parametersystem.hh>
#include <ewoms/common/alignedallocator.hh>

#include <opm/material/common/Valgrind.hpp>
#include <opm/material/common/Unused.hpp>
#include <opm/material/common/Exceptions.hpp>

#include <dune/istl/bvector.hh>
#include <dune/grid/common/geometry.hh>

#include <dune/common/fvector.hh>

#include <dune/common/classname.hh>

#include <cmath>

namespace Ewoms {
/*!
 * \ingroup FiniteVolumeDiscretizations
 *
 * \brief Element-wise caculation of the residual matrix for models based on a finite
 *        volume spatial discretization.
 *
 * \copydetails Doxygen::typeTagTParam
 */
template<class TypeTag>
class FvBaseLocalResidual
{
private:
    typedef typename GET_PROP_TYPE(TypeTag, LocalResidual) Implementation;

    typedef typename GET_PROP_TYPE(TypeTag, GridView) GridView;
    typedef typename GridView::template Codim<0>::Entity Element;

    typedef typename GET_PROP_TYPE(TypeTag, Problem) Problem;
    typedef typename GET_PROP_TYPE(TypeTag, Scalar) Scalar;
    typedef typename GET_PROP_TYPE(TypeTag, Evaluation) Evaluation;
    typedef typename GET_PROP_TYPE(TypeTag, BoundaryRateVector) BoundaryRateVector;
    typedef typename GET_PROP_TYPE(TypeTag, RateVector) RateVector;
    typedef typename GET_PROP_TYPE(TypeTag, EqVector) EqVector;
    typedef typename GET_PROP_TYPE(TypeTag, PrimaryVariables) PrimaryVariables;
    typedef typename GET_PROP_TYPE(TypeTag, ElementContext) ElementContext;
    typedef typename GET_PROP_TYPE(TypeTag, BoundaryContext) BoundaryContext;

    static constexpr bool useVolumetricResidual = GET_PROP_VALUE(TypeTag, UseVolumetricResidual);

    enum { numEq = GET_PROP_VALUE(TypeTag, NumEq) };
    enum { extensiveStorageTerm = GET_PROP_VALUE(TypeTag, ExtensiveStorageTerm) };

    typedef Opm::MathToolbox<Evaluation> Toolbox;
    typedef Dune::FieldVector<Evaluation, numEq> EvalVector;

    // copying the local residual class is not a good idea
    FvBaseLocalResidual(const FvBaseLocalResidual& )
    {}

public:
    typedef Dune::BlockVector<EvalVector, Ewoms::aligned_allocator<EvalVector, alignof(EvalVector)> > LocalEvalBlockVector;

    FvBaseLocalResidual()
    { }

    ~FvBaseLocalResidual()
    { }

    /*!
     * \brief Register all run-time parameters for the local residual.
     */
    static void registerParameters()
    { }

    /*!
     * \brief Return the result of the eval() call using internal
     *        storage.
     */
    const LocalEvalBlockVector& residual() const
    { return internalResidual_; }

    /*!
     * \brief Return the result of the eval() call using internal
     *        storage.
     *
     * \copydetails Doxygen::ecfvScvIdxParam
     */
    const EvalVector& residual(unsigned dofIdx) const
    { return internalResidual_[dofIdx]; }

    /*!
     * \brief Compute the local residual, i.e. the deviation of the
     *        conservation equations from zero and store the results
     *        internally.
     *
     * The results can be requested afterwards using the residual() method.
     *
     * \copydetails Doxygen::problemParam
     * \copydetails Doxygen::elementParam
     */
    void eval(const Problem& problem, const Element& element)
    {
        ElementContext elemCtx(problem);
        elemCtx.updateAll(element);
        eval(elemCtx);
    }

    /*!
     * \brief Compute the local residual, i.e. the deviation of the
     *        conservation equations from zero and store the results
     *        internally.
     *
     * The results can be requested afterwards using the residual() method.
     *
     * \copydetails Doxygen::ecfvElemCtxParam
     */
    void eval(const ElementContext& elemCtx)
    {
        size_t numDof = elemCtx.numDof(/*timeIdx=*/0);
        internalResidual_.resize(numDof);
        asImp_().eval(internalResidual_, elemCtx);
    }

    /*!
     * \brief Compute the local residual, i.e. the deviation of the
     *        conservation equations from zero.
     *
     * \copydetails Doxygen::residualParam
     * \copydetails Doxygen::ecfvElemCtxParam
     */
    void eval(LocalEvalBlockVector& residual,
              const ElementContext& elemCtx) const
    {
        assert(residual.size() == elemCtx.numDof(/*timeIdx=*/0));

        residual = 0.0;

        // evaluate the flux terms
        asImp_().evalFluxes(residual, elemCtx, /*timeIdx=*/0);

        // evaluate the storage and the source terms
        asImp_().evalVolumeTerms_(residual, elemCtx);

        // evaluate the boundary conditions
        asImp_().evalBoundary_(residual, elemCtx, /*timeIdx=*/0);

        if (useVolumetricResidual) {
            // make the residual volume specific (i.e., make it incorrect mass per cubic
            // meter instead of total mass)
            size_t numDof = elemCtx.numDof(/*timeIdx=*/0);
            for (unsigned dofIdx=0; dofIdx < numDof; ++dofIdx) {
                if (elemCtx.dofTotalVolume(dofIdx, /*timeIdx=*/0) > 0.0) {
                    // interior DOF
                    Scalar dofVolume = elemCtx.dofTotalVolume(dofIdx, /*timeIdx=*/0);

                    assert(std::isfinite(dofVolume));
                    Opm::Valgrind::CheckDefined(dofVolume);

                    for (unsigned eqIdx = 0; eqIdx < numEq; ++ eqIdx)
                        residual[dofIdx][eqIdx] /= dofVolume;
                }
            }
        }
    }

    /*!
     * \brief Calculate the amount of all conservation quantities stored in all element's
     *        sub-control volumes for a given history index.
     *
     * This is used to figure out how much of each conservation quantity is inside the
     * element.
     *
     * \copydetails Doxygen::storageParam
     * \copydetails Doxygen::ecfvElemCtxParam
     * \copydetails Doxygen::timeIdxParam
     */
    void evalStorage(LocalEvalBlockVector& storage,
                     const ElementContext& elemCtx,
                     unsigned timeIdx) const
    {
        // the derivative of the storage term depends on the current primary variables;
        // for time indices != 0, the storage term is constant (because these solutions
        // are not changed by the Newton method!)
        if (timeIdx == 0) {
            // calculate the amount of conservation each quantity inside
            // all primary sub control volumes
            size_t numPrimaryDof = elemCtx.numPrimaryDof(/*timeIdx=*/0);
            for (unsigned dofIdx=0; dofIdx < numPrimaryDof; dofIdx++) {
                storage[dofIdx] = 0.0;

                // the volume of the associated DOF
                Scalar alpha =
                    elemCtx.stencil(timeIdx).subControlVolume(dofIdx).volume()
                    * elemCtx.intensiveQuantities(dofIdx, timeIdx).extrusionFactor();

                // If the degree of freedom which we currently look at is the one at the
                // center of attention, we need to consider the derivatives for the
                // storage term, else the storage term is constant w.r.t. the primary
                // variables of the focused DOF.
                if (dofIdx == elemCtx.focusDofIndex()) {
                    asImp_().computeStorage(storage[dofIdx],
                                            elemCtx,
                                            dofIdx,
                                            timeIdx);

                    for (unsigned eqIdx = 0; eqIdx < numEq; ++ eqIdx)
                        storage[dofIdx][eqIdx] *= alpha;
                }
                else {
                    Dune::FieldVector<Scalar, numEq> tmp;
                    asImp_().computeStorage(tmp,
                                            elemCtx,
                                            dofIdx,
                                            timeIdx);

                    for (unsigned eqIdx = 0; eqIdx < numEq; ++ eqIdx)
                        storage[dofIdx][eqIdx] = tmp[eqIdx]*alpha;
                }
            }
        }
        else {
            // for all previous solutions, the storage term does _not_ depend on the
            // current primary variables, so we use scalars to store it.
            if (elemCtx.enableStorageCache()) {
                size_t numPrimaryDof = elemCtx.numPrimaryDof(timeIdx);
                for (unsigned dofIdx=0; dofIdx < numPrimaryDof; dofIdx++) {
                    unsigned globalDofIdx = elemCtx.globalSpaceIndex(dofIdx, timeIdx);
                    const auto& cachedStorage = elemCtx.model().cachedStorage(globalDofIdx, timeIdx);
                    for (unsigned eqIdx=0; eqIdx < numEq; eqIdx++)
                        storage[dofIdx][eqIdx] = cachedStorage[eqIdx];
                }
            }
            else {
                // calculate the amount of conservation each quantity inside
                // all primary sub control volumes
                Dune::FieldVector<Scalar, numEq> tmp;
                size_t numPrimaryDof = elemCtx.numPrimaryDof(/*timeIdx=*/0);
                for (unsigned dofIdx=0; dofIdx < numPrimaryDof; dofIdx++) {
                    tmp = 0.0;
                    asImp_().computeStorage(tmp,
                                            elemCtx,
                                            dofIdx,
                                            timeIdx);
                    tmp *=
                        elemCtx.stencil(timeIdx).subControlVolume(dofIdx).volume()
                        * elemCtx.intensiveQuantities(dofIdx, timeIdx).extrusionFactor();

                    for (unsigned eqIdx = 0; eqIdx < numEq; ++eqIdx)
                        storage[dofIdx][eqIdx] = tmp[eqIdx];
                }
            }
        }

#ifndef NDEBUG
        size_t numPrimaryDof = elemCtx.numPrimaryDof(/*timeIdx=*/0);
        for (unsigned dofIdx=0; dofIdx < numPrimaryDof; dofIdx++) {
            for (unsigned eqIdx = 0; eqIdx < numEq; ++eqIdx) {
                Opm::Valgrind::CheckDefined(storage[dofIdx][eqIdx]);
                assert(Opm::isfinite(storage[dofIdx][eqIdx]));
            }
        }
#endif
    }

    /*!
     * \brief Add the flux term to a local residual.
     *
     * \copydetails Doxygen::residualParam
     * \copydetails Doxygen::ecfvElemCtxParam
     * \copydetails Doxygen::timeIdxParam
     */
    void evalFluxes(LocalEvalBlockVector& residual,
                    const ElementContext& elemCtx,
                    unsigned timeIdx) const
    {
        RateVector flux;

        const auto& stencil = elemCtx.stencil(timeIdx);
        // calculate the mass flux over the sub-control volume faces
        size_t numInteriorFaces = elemCtx.numInteriorFaces(timeIdx);
        for (unsigned scvfIdx = 0; scvfIdx < numInteriorFaces; scvfIdx++) {
            const auto& face = stencil.interiorFace(scvfIdx);
            unsigned i = face.interiorIndex();
            unsigned j = face.exteriorIndex();

            Opm::Valgrind::SetUndefined(flux);
            asImp_().computeFlux(flux, /*context=*/elemCtx, scvfIdx, timeIdx);
            Opm::Valgrind::CheckDefined(flux);
#ifndef NDEBUG
            for (unsigned eqIdx = 0; eqIdx < numEq; ++eqIdx)
                assert(Opm::isfinite(flux[eqIdx]));
#endif

            Scalar alpha = elemCtx.extensiveQuantities(scvfIdx, timeIdx).extrusionFactor();
            alpha *= face.area();
            Opm::Valgrind::CheckDefined(alpha);
            assert(alpha > 0.0);
            assert(Opm::isfinite(alpha));

            for (unsigned eqIdx = 0; eqIdx < numEq; ++ eqIdx)
                flux[eqIdx] *= alpha;

            // The balance equation for a finite volume is given by
            //
            // dStorage/dt + Flux = Source
            //
            // where the 'Flux' and the 'Source' terms represent the
            // mass per second which leaves the finite
            // volume. Re-arranging this, we get
            //
            // dStorage/dt + Flux - Source = 0
            //
            // Since the mass flux as calculated by computeFlux() goes out of sub-control
            // volume i and into sub-control volume j, we need to add the flux to finite
            // volume i and subtract it from finite volume j
            for (unsigned eqIdx = 0; eqIdx < numEq; ++eqIdx) {
                assert(Opm::isfinite(flux[eqIdx]));
                residual[i][eqIdx] += flux[eqIdx];
                residual[j][eqIdx] -= flux[eqIdx];
            }
        }

#if !defined NDEBUG
        // in debug mode, ensure that the residual is well-defined
        size_t numDof = elemCtx.numDof(timeIdx);
        for (unsigned i=0; i < numDof; i++) {
            for (unsigned j = 0; j < numEq; ++ j) {
                assert(Opm::isfinite(residual[i][j]));
                Opm::Valgrind::CheckDefined(residual[i][j]);
            }
        }
#endif

    }

    /////////////////////////////
    // The following methods _must_ be overloaded by the actual flow
    // models!
    /////////////////////////////

    /*!
     * \brief Evaluate the amount all conservation quantities
     *        (e.g. phase mass) within a finite sub-control volume.
     *
     * \copydetails Doxygen::storageParam
     * \copydetails Doxygen::ecfvScvCtxParams
     */
    void computeStorage(EqVector& storage OPM_UNUSED,
                        const ElementContext& elemCtx OPM_UNUSED,
                        unsigned dofIdx OPM_UNUSED,
                        unsigned timeIdx OPM_UNUSED) const
    {
        throw std::logic_error("Not implemented: The local residual "+Dune::className<Implementation>()
                               +" does not implement the required method 'computeStorage()'");
    }

    /*!
     * \brief Evaluates the total mass flux of all conservation
     *        quantities over a face of a sub-control volume.
     *
     * \copydetails Doxygen::areaFluxParam
     * \copydetails Doxygen::ecfvScvfCtxParams
     */
    void computeFlux(RateVector& flux OPM_UNUSED,
                     const ElementContext& elemCtx OPM_UNUSED,
                     unsigned scvfIdx OPM_UNUSED,
                     unsigned timeIdx OPM_UNUSED) const
    {
        throw std::logic_error("Not implemented: The local residual "+Dune::className<Implementation>()
                               +" does not implement the required method 'computeFlux()'");
    }

    /*!
     * \brief Calculate the source term of the equation
     *
     * \copydoc Doxygen::sourceParam
     * \copydoc Doxygen::ecfvScvCtxParams
     */
    void computeSource(RateVector& source OPM_UNUSED,
                       const ElementContext& elemCtx OPM_UNUSED,
                       unsigned dofIdx OPM_UNUSED,
                       unsigned timeIdx OPM_UNUSED) const
    {
        throw std::logic_error("Not implemented: The local residual "+Dune::className<Implementation>()
                               +" does not implement the required method 'computeSource()'");
    }

protected:
    /*!
     * \brief Evaluate the boundary conditions of an element.
     */
    void evalBoundary_(LocalEvalBlockVector& residual,
                       const ElementContext& elemCtx,
                       unsigned timeIdx) const
    {
        if (!elemCtx.onBoundary())
            return;

        BoundaryContext boundaryCtx(elemCtx);

        // evaluate the boundary for all boundary faces of the current context
        size_t numBoundaryFaces = boundaryCtx.numBoundaryFaces(/*timeIdx=*/0);
        for (unsigned faceIdx = 0; faceIdx < numBoundaryFaces; ++faceIdx) {
            // add the residual of all vertices of the boundary
            // segment
            evalBoundarySegment_(residual,
                                 boundaryCtx,
                                 faceIdx,
                                 timeIdx);
        }

#if !defined NDEBUG
        // in debug mode, ensure that the residual and the storage terms are well-defined
        size_t numDof = elemCtx.numDof(/*timeIdx=*/0);
        for (unsigned i=0; i < numDof; i++) {
            for (unsigned j = 0; j < numEq; ++ j) {
                assert(Opm::isfinite(residual[i][j]));
                Opm::Valgrind::CheckDefined(residual[i][j]);
            }
        }
#endif

    }

    /*!
     * \brief Evaluate all boundary conditions for a single
     *        sub-control volume face to the local residual.
     */
    void evalBoundarySegment_(LocalEvalBlockVector& residual,
                              const BoundaryContext& boundaryCtx,
                              unsigned boundaryFaceIdx,
                              unsigned timeIdx) const
    {
        BoundaryRateVector values;

        Opm::Valgrind::SetUndefined(values);
        boundaryCtx.problem().boundary(values, boundaryCtx, boundaryFaceIdx, timeIdx);
        Opm::Valgrind::CheckDefined(values);

        const auto& stencil = boundaryCtx.stencil(timeIdx);
        unsigned dofIdx = stencil.boundaryFace(boundaryFaceIdx).interiorIndex();
        const auto& insideIntQuants = boundaryCtx.elementContext().intensiveQuantities(dofIdx, timeIdx);
        for (unsigned eqIdx = 0; eqIdx < values.size(); ++eqIdx)  {
            values[eqIdx] *=
                stencil.boundaryFace(boundaryFaceIdx).area()
                * insideIntQuants.extrusionFactor();

            Opm::Valgrind::CheckDefined(values[eqIdx]);
            assert(Opm::isfinite(values[eqIdx]));
        }

        for (unsigned eqIdx = 0; eqIdx < numEq; ++eqIdx)
            residual[dofIdx][eqIdx] += values[eqIdx];
    }

    /*!
     * \brief Add the change in the storage terms and the source term
     *        to the local residual of all sub-control volumes of the
     *        current element.
     */
    void evalVolumeTerms_(LocalEvalBlockVector& residual,
                          const ElementContext& elemCtx) const
    {
        EvalVector tmp;
        EqVector tmp2;
        EvalVector tmp2_der;// this is added to support calculation of storage term derivative focusTime!=0 for need for adjoint: always used if cachedStororage term si false
        RateVector sourceRate;

        tmp = 0.0;
        tmp2 = 0.0;

        // evaluate the volumetric terms (storage + source terms)
        size_t numPrimaryDof = elemCtx.numPrimaryDof(/*timeIdx=*/0);
        for (unsigned dofIdx=0; dofIdx < numPrimaryDof; dofIdx++) {
            Scalar extrusionFactor =
                elemCtx.intensiveQuantities(dofIdx, /*timeIdx=*/0).extrusionFactor();
            Opm::Valgrind::CheckDefined(extrusionFactor);
            assert(Opm::isfinite(extrusionFactor));
            assert(extrusionFactor > 0.0);
            Scalar scvVolume =
               elemCtx.stencil(/*timeIdx=*/0).subControlVolume(dofIdx).volume() * extrusionFactor;
            Opm::Valgrind::CheckDefined(scvVolume);
            assert(Opm::isfinite(scvVolume));
            assert(scvVolume > 0.0);

            // if the model uses extensive quantities in its storage term, and we use
            // automatic differention and current DOF is also not the one we currently
            // focus on, the storage term does not need any derivatives!
            if (!extensiveStorageTerm &&
                !std::is_same<Scalar, Evaluation>::value &&
                dofIdx != elemCtx.focusDofIndex())
            {
                asImp_().computeStorage(tmp2, elemCtx, dofIdx, /*timeIdx=*/0);
                for (unsigned eqIdx = 0; eqIdx < numEq; ++eqIdx)
                    tmp[eqIdx] = tmp2[eqIdx];
            }else{
                tmp=0.0;
                asImp_().computeStorage(tmp, elemCtx, dofIdx, /*timeIdx=*/0);
<<<<<<< HEAD
                Opm::Valgrind::CheckDefined(tmp);
            }

//                tmp=0.0;
//                asImp_().computeStorage(tmp, elemCtx, dofIdx, /*timeIdx=*/0);
//                Opm::Valgrind::CheckDefined(tmp);
//                tmp2 = 0.0;
//                asImp_().computeStorage(tmp2, elemCtx,  dofIdx, /*timeIdx=*/1);
//                Opm::Valgrind::CheckDefined(tmp2);


=======

#ifndef NDEBUG
            Opm::Valgrind::CheckDefined(tmp);
            for (unsigned eqIdx = 0; eqIdx < numEq; ++eqIdx)
                assert(Opm::isfinite(tmp[eqIdx]));
#endif
>>>>>>> 1a4ad050

            if (elemCtx.enableStorageCache()) {
                const auto& model = elemCtx.model();
                unsigned globalDofIdx = elemCtx.globalSpaceIndex(dofIdx, /*timeIdx=*/0);
                if (model.newtonMethod().numIterations() == 0 &&
                    !elemCtx.haveStashedIntensiveQuantities())
                {
                    // if the storage term is cached and we're in the first iteration of
                    // the time step, update the cache of the storage term (this assumes
                    // that the initial guess for the solution at the end of the time
                    // step is the same as the solution at the beginning of the time
                    // step. This is usually true, but some fancy preprocessing scheme
                    // might invalidate that assumption.)
                    for (unsigned eqIdx = 0; eqIdx < numEq; ++ eqIdx)
                        tmp2[eqIdx] = Toolbox::value(tmp[eqIdx]);
                    Opm::Valgrind::CheckDefined(tmp2);

                    model.updateCachedStorage(globalDofIdx, /*timeIdx=*/1, tmp2);
                }
                else {
                    // if the storage term is cached and we're not looking at the first
                    // iteration of the time step, we take the cached data.
                    tmp2 = model.cachedStorage(globalDofIdx, /*timeIdx=*/1);
                    Opm::Valgrind::CheckDefined(tmp2);
                }
            } else {
                // if the mass storage at the beginning of the time step is not cached,
                // we re-calculate it from scratch.
                // if storage cache not enables we always use derivatives
                tmp2_der = 0.0;
                asImp_().computeStorage(tmp2_der, elemCtx,  dofIdx, /*timeIdx=*/1);
                Opm::Valgrind::CheckDefined(tmp2_der);
            }

            if( !elemCtx.enableStorageCache() ){
                // Use the implicit Euler time discretization
                for (unsigned eqIdx = 0; eqIdx < numEq; ++eqIdx) {
                    if(elemCtx.focusTimeIndex()==0){
                        tmp2_der[eqIdx] .clearDerivatives();// remove derivatives for the time index
                    }else{
                        tmp[eqIdx] .clearDerivatives();
                    }
                    tmp[eqIdx] -= tmp2_der[eqIdx];
                    tmp[eqIdx] *= scvVolume / elemCtx.simulator().timeStepSize();
                    residual[dofIdx][eqIdx] += tmp[eqIdx];
                }
            }else{
                for (unsigned eqIdx = 0; eqIdx < numEq; ++eqIdx) {
                    // cached storage should only be used in forward mode
                    assert(elemCtx.focusTimeIndex()==0);
                    tmp[eqIdx] -= tmp2[eqIdx];
                    tmp[eqIdx] *= scvVolume / elemCtx.simulator().timeStepSize();
                    residual[dofIdx][eqIdx] += tmp[eqIdx];
                }
            }


            Opm::Valgrind::CheckDefined(residual[dofIdx]);

            // deal with the source term
            asImp_().computeSource(sourceRate, elemCtx, dofIdx, /*timeIdx=*/0);

            // if the model uses extensive quantities in its storage term, and we use
            // automatic differention and current DOF is also not the one we currently
            // focus on, the storage term does not need any derivatives!
            if (!extensiveStorageTerm &&
                !std::is_same<Scalar, Evaluation>::value &&
                dofIdx != elemCtx.focusDofIndex())
            {
                for (unsigned eqIdx = 0; eqIdx < numEq; ++eqIdx)
                    residual[dofIdx][eqIdx] -= Opm::scalarValue(sourceRate[eqIdx])*scvVolume;
            }
            else {
                for (unsigned eqIdx = 0; eqIdx < numEq; ++eqIdx) {
                    sourceRate[eqIdx] *= scvVolume;
                    residual[dofIdx][eqIdx] -= sourceRate[eqIdx];
                }
            }

            Opm::Valgrind::CheckDefined(residual[dofIdx]);
        }

#if !defined NDEBUG
        // in debug mode, ensure that the residual is well-defined
        size_t numDof = elemCtx.numDof(/*timeIdx=*/0);
        for (unsigned i=0; i < numDof; i++) {
            for (unsigned j = 0; j < numEq; ++ j) {
                assert(Opm::isfinite(residual[i][j]));
                Opm::Valgrind::CheckDefined(residual[i][j]);
            }
        }
#endif
    }


private:
    Implementation& asImp_()
    { return *static_cast<Implementation*>(this); }

    const Implementation& asImp_() const
    { return *static_cast<const Implementation*>(this); }

    LocalEvalBlockVector internalResidual_;
};

} // namespace Ewoms

#endif<|MERGE_RESOLUTION|>--- conflicted
+++ resolved
@@ -525,8 +525,14 @@
             }else{
                 tmp=0.0;
                 asImp_().computeStorage(tmp, elemCtx, dofIdx, /*timeIdx=*/0);
-<<<<<<< HEAD
+
                 Opm::Valgrind::CheckDefined(tmp);
+#ifndef NDEBUG
+		Opm::Valgrind::CheckDefined(tmp);
+		for (unsigned eqIdx = 0; eqIdx < numEq; ++eqIdx)
+			assert(Opm::isfinite(tmp[eqIdx]));
+#endif
+
             }
 
 //                tmp=0.0;
@@ -536,15 +542,6 @@
 //                asImp_().computeStorage(tmp2, elemCtx,  dofIdx, /*timeIdx=*/1);
 //                Opm::Valgrind::CheckDefined(tmp2);
 
-
-=======
-
-#ifndef NDEBUG
-            Opm::Valgrind::CheckDefined(tmp);
-            for (unsigned eqIdx = 0; eqIdx < numEq; ++eqIdx)
-                assert(Opm::isfinite(tmp[eqIdx]));
-#endif
->>>>>>> 1a4ad050
 
             if (elemCtx.enableStorageCache()) {
                 const auto& model = elemCtx.model();
