// -*- mode: C++; tab-width: 4; indent-tabs-mode: nil; c-basic-offset: 4 -*-
// vi: set et ts=4 sw=4 sts=4:
/*
  This file is part of the Open Porous Media project (OPM).

  OPM is free software: you can redistribute it and/or modify
  it under the terms of the GNU General Public License as published by
  the Free Software Foundation, either version 2 of the License, or
  (at your option) any later version.

  OPM is distributed in the hope that it will be useful,
  but WITHOUT ANY WARRANTY; without even the implied warranty of
  MERCHANTABILITY or FITNESS FOR A PARTICULAR PURPOSE.  See the
  GNU General Public License for more details.

  You should have received a copy of the GNU General Public License
  along with OPM.  If not, see <http://www.gnu.org/licenses/>.

  Consult the COPYING file in the top-level source directory of this
  module for the precise wording of the license and the list of
  copyright holders.
*/
/*!
 * \file
 *
 * \copydoc Ewoms::FvBasePrimaryVariables
 */
#ifndef EWOMS_FV_BASE_PRIMARY_VARIABLES_HH
#define EWOMS_FV_BASE_PRIMARY_VARIABLES_HH

#include <type_traits>

#include "fvbaseproperties.hh"

#include <opm/material/common/Valgrind.hpp>
#include <opm/material/common/Unused.hpp>
#include <opm/material/common/Exceptions.hpp>

#include <dune/common/fvector.hh>

namespace Ewoms {

/*!
 * \ingroup FiniteVolumeDiscretizations
 *
 * \brief Represents the primary variables used by the a model.
 */
template <class TypeTag>
class FvBasePrimaryVariables
    : public Dune::FieldVector<typename GET_PROP_TYPE(TypeTag, Scalar),
                               GET_PROP_VALUE(TypeTag, NumEq)>
{
    typedef typename GET_PROP_TYPE(TypeTag, Scalar) Scalar;
    typedef typename GET_PROP_TYPE(TypeTag, Evaluation) Evaluation;

    enum { numEq = GET_PROP_VALUE(TypeTag, NumEq) };

    typedef Opm::MathToolbox<Evaluation> Toolbox;
    typedef Dune::FieldVector<Scalar, numEq> ParentType;

public:
    FvBasePrimaryVariables()
        : ParentType()
    { Opm::Valgrind::SetUndefined(*this); }

    /*!
     * \brief Construction from a scalar value
     */
    FvBasePrimaryVariables(Scalar value)
        : ParentType(value)
    { }

    /*!
     * \brief Assignment from another primary variables object
     */
    FvBasePrimaryVariables(const FvBasePrimaryVariables& value) = default;

    /*!
     * \brief Assignment from another primary variables object
     */
    FvBasePrimaryVariables& operator=(const FvBasePrimaryVariables& value) = default;

    /*!
     * \brief Return a primary variable intensive evaluation.
     *
     * i.e., the result represents the function f = x_i if the time index is zero, else
     * it represents the a constant f = x_i. (the difference is that in the first case,
     * the derivative w.r.t. x_i is 1, while it is 0 in the second case.
     */
    Evaluation makeEvaluation(unsigned varIdx, unsigned timeIdx, unsigned focusTimeIdx = 0) const
    {
<<<<<<< HEAD
        if (timeIdx == focusTimeIdx)
            return Toolbox::createVariable((*this)[varIdx], varIdx);
        else
            return Toolbox::createConstant((*this)[varIdx]);
=======
        if (std::is_same<Evaluation, Scalar>::value)
            return (*this)[varIdx]; // finite differences
        else {
            // automatic differentiation
            if (timeIdx == 0)
                return Toolbox::createVariable((*this)[varIdx], varIdx);
            else
                return Toolbox::createConstant((*this)[varIdx]);
        }
>>>>>>> d8f1a401
    }

    /*!
     * \brief Assign the primary variables "somehow" from a fluid state
     *
     * That is without considering any consistency issues which the
     * fluid state might have. This method is guaranteed to produce
     * consistent results if the fluid state is consistent to the
     * properties at a given spatial location. (Where "consistent
     * results" means that the same fluid state can be reconstructed
     * from the primary variables.)
     */
    template <class FluidState>
    void assignNaive(const FluidState& fluidState OPM_UNUSED)
    {
        throw std::runtime_error("The PrimaryVariables class does not define "
                                 "an assignNaive() method");
    }

    /*!
     * \brief Instruct valgrind to check the definedness of all attributes of this class.
     */
    void checkDefined() const
    {
        Opm::Valgrind::CheckDefined(*static_cast<const ParentType*>(this));
    }
};

} // namespace Ewoms

namespace Dune {

  /** Compatibility traits class for DenseVector and DenseMatrix.
   */
  template<class TypeTag, bool>
  struct FieldTraitsImpl;

  /** FieldTraitsImpl for classes derived from
   * Ewoms::FvBasePrimaryVariables: use FieldVector's FieldTraits implementation) */
  template<class TypeTag>
  struct FieldTraitsImpl< TypeTag, true >
      : public FieldTraits<FieldVector<typename GET_PROP_TYPE(TypeTag, Scalar),
                                       GET_PROP_VALUE(TypeTag, NumEq)> >
  {
  };

  /** FieldTraitsImpl for classes not derived from
   * Ewoms::FvBasePrimaryVariables, fall bakc to existing implementation */
  template<class T>
  struct FieldTraitsImpl< T, false >
    : public FieldTraits< T >
  {
  };


  /** Specialization of FieldTraits for all PrimaryVariables derived from Ewoms::FvBasePrimaryVariables */
  template<class TypeTag, template <class> class EwomsPrimaryVariable>
  struct FieldTraits< EwomsPrimaryVariable< TypeTag > >
    : public FieldTraitsImpl< TypeTag,
                              std::is_base_of< Ewoms::FvBasePrimaryVariables< TypeTag >,
                                               EwomsPrimaryVariable< TypeTag > > :: value >
  {
  };
}

#endif<|MERGE_RESOLUTION|>--- conflicted
+++ resolved
@@ -89,22 +89,14 @@
      */
     Evaluation makeEvaluation(unsigned varIdx, unsigned timeIdx, unsigned focusTimeIdx = 0) const
     {
-<<<<<<< HEAD
+    if (std::is_same<Evaluation, Scalar>::value)
+	return (*this)[varIdx]; // finite differences
+    else {
         if (timeIdx == focusTimeIdx)
             return Toolbox::createVariable((*this)[varIdx], varIdx);
         else
             return Toolbox::createConstant((*this)[varIdx]);
-=======
-        if (std::is_same<Evaluation, Scalar>::value)
-            return (*this)[varIdx]; // finite differences
-        else {
-            // automatic differentiation
-            if (timeIdx == 0)
-                return Toolbox::createVariable((*this)[varIdx], varIdx);
-            else
-                return Toolbox::createConstant((*this)[varIdx]);
-        }
->>>>>>> d8f1a401
+    }
     }
 
     /*!
