--- conflicted
+++ resolved
@@ -142,18 +142,13 @@
     void init(Simulator& simulator)
     {
         simulatorPtr_ = &simulator;
-<<<<<<< HEAD
         eraseMatrix();
-=======
-        delete matrix_; // <- note that this even works for nullpointers!
-        matrix_ = 0;
         auto it = elementCtx_.begin();
         const auto& endIt = elementCtx_.end();
         for (; it != endIt; ++it){
             delete *it;
         }
         elementCtx_.resize(0);
->>>>>>> 89295d9a
     }
 
     /*!
@@ -241,7 +236,7 @@
      * \brief Linearize the part of the non-linear system of equations that is associated
      *        with the spatial domain.
      */
-    void linearizeAuxiliaryEquations(OPM_UNUSED unsigned focustimeIndex)
+    void linearizeAuxiliaryEquations(unsigned focusTimeIdx = 0)
     {
         // flush possible local caches into matrix structure
         jacobian_->commit();
@@ -251,7 +246,7 @@
         for (unsigned auxModIdx = 0; auxModIdx < model.numAuxiliaryModules(); ++auxModIdx) {
             bool succeeded = true;
             try {
-                model.auxiliaryModule(auxModIdx)->linearize(*jacobian_, residual_);
+                model.auxiliaryModule(auxModIdx)->linearize(*jacobian_, residual_, focusTimeIdx);
             }
             catch (const std::exception& e) {
                 succeeded = false;
@@ -487,9 +482,7 @@
                     const Element& elem = *elemIt;
                     if (!linearizeNonLocalElements && elem.partitionType() != Dune::InteriorEntity)
                         continue;
-
-<<<<<<< HEAD
-                    linearizeElement_(elem);
+                    linearizeElement_(elem, focustimeindex);
                 }
             }
             // If an exception occurs in the parallel block, it won't escape the
@@ -505,9 +498,6 @@
                 std::lock_guard<std::mutex> take(exceptionLock);
                 exceptionPtr = std::current_exception();
                 threadedElemIt.setFinished();
-=======
-                linearizeElement_(elem, focustimeindex);
->>>>>>> 89295d9a
             }
         }  // parallel block
 
